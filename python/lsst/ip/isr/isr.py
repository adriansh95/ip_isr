#
# LSST Data Management System
# Copyright 2008, 2009, 2010 LSST Corporation.
#
# This product includes software developed by the
# LSST Project (http://www.lsst.org/).
#
# This program is free software: you can redistribute it and/or modify
# it under the terms of the GNU General Public License as published by
# the Free Software Foundation, either version 3 of the License, or
# (at your option) any later version.
#
# This program is distributed in the hope that it will be useful,
# but WITHOUT ANY WARRANTY; without even the implied warranty of
# MERCHANTABILITY or FITNESS FOR A PARTICULAR PURPOSE.  See the
# GNU General Public License for more details.
#
# You should have received a copy of the LSST License Statement and
# the GNU General Public License along with this program.  If not,
# see <http://www.lsstcorp.org/LegalNotices/>.
#

import math, re
import numpy
import lsst.afw.image as afwImage
import lsst.afw.detection as afwDetection
import lsst.afw.math as afwMath
import lsst.meas.algorithms as measAlg
class Isr(object):
    def __init__(self, display=False):
        self.display = display
    def createPsf(self, fwhm):
        """Make a PSF"""
        ksize = 4*int(fwhm) + 1
        return afwDetection.createPsf('DoubleGaussian', ksize, ksize, fwhm/(2*math.sqrt(2*math.log(2))))

    def calcEffectiveGain(self, maskedImage):
        im = afwImage.ImageF(maskedImage.getImage(), True)
        var = maskedImage.getVariance()
        im /= var
        medgain = afwMath.makeStatistics(im, afwMath.MEDIAN).getValue()
        meangain = afwMath.makeStatistics(im, afwMath.MEANCLIP).getValue()
        return medgain, meangain

    def calculateSdqaCcdRatings(self, maskedImage, metadata):
        metrics = {}
        metrics['nSaturatePix'] = 0
        metrics['nBadCalibPix'] = 0
        metrics['imageClipMean4Sig3Pass'] = None
        metrics['imageSigma'] = None
        metrics['imageMedian'] = None
        metrics['imageMin'] = None
        metrics['imageMax'] = None
        mask = maskedImage.getMask()
        badbitmask = mask.getPlaneBitMask('BAD')
        satbitmask = mask.getPlaneBitMask('SAT')
        intrpbitmask = mask.getPlaneBitMask('INTRP')
        sctrl = afwMath.StatisticsControl()
        sctrl.setNumIter(3)
        sctrl.setNumSigmaClip(4)
        sctrl.setAndMask(satbitmask | badbitmask | intrpbitmask)
        satmask = afwImage.MaskU(mask, True)
        badmask = afwImage.MaskU(mask, True)
        satmask &= satbitmask
        badmask &= badbitmask
        satmaskim = afwImage.ImageU(satmask.getBBox(afwImage.PARENT))
        satmaskim <<= satmask
        badmaskim = afwImage.ImageU(badmask.getBBox(afwImage.PARENT))
        badmaskim <<= badmask
        thresh = afwDetection.Threshold(0.5)
        fs = afwDetection.makeFootprintSet(satmaskim, thresh)
        for f in fs.getFootprints():
            metrics['nSaturatePix'] += f.getNpix()
        fs = afwDetection.makeFootprintSet(badmaskim, thresh)
        for f in fs.getFootprints():
            metrics['nBadCalibPix'] += f.getNpix()
        stats = afwMath.makeStatistics(maskedImage, afwMath.MEANCLIP | \
            afwMath.STDEVCLIP | afwMath.MEDIAN | afwMath.MIN |\
            afwMath.MAX, sctrl)
        metrics['imageClipMean4Sig3Pass'] = stats.getValue(afwMath.MEANCLIP)
        metrics['imageSigma'] = stats.getValue(afwMath.STDEVCLIP)
        metrics['imageMedian'] = stats.getValue(afwMath.MEDIAN)
        metrics['imageMin'] = stats.getValue(afwMath.MIN)
        metrics['imageMax'] = stats.getValue(afwMath.MAX)
        for k in metrics.keys():
            metadata.set(k, metrics[k])

    def calculateSdqaAmpRatings(self, maskedImage, metadata, biasBBox, dataBBox):
        metrics = {}
        metrics['nSaturatePix'] = 0
        metrics['overscanMean'] = None
        metrics['overscanStdDev'] = None
        metrics['overscanMedian'] = None
        metrics['overscanMin'] = None
        metrics['overscanMax'] = None
        trimmi = afwImage.MaskedImageF(maskedImage, dataBBox, False)
        biasmi = afwImage.MaskedImageF(maskedImage, biasBBox, False)
        mask = maskedImage.getMask()
        satbitmask = mask.getPlaneBitMask('SAT')
        sctrl = afwMath.StatisticsControl()
        sctrl.setAndMask(satbitmask)
        satmask = trimmi.getMask()
        satmask &= satbitmask
        satmaskim = afwImage.ImageU(satmask.getBBox(afwImage.PARENT))
        satmaskim <<= satmask
        thresh = afwDetection.Threshold(0.5)
        fs = afwDetection.makeFootprintSet(satmaskim, thresh)
        for f in fs.getFootprints():
            metrics['nSaturatePix'] += f.getNpix()
        stats = afwMath.makeStatistics(biasmi, afwMath.MEAN | \
            afwMath.STDEV | afwMath.MEDIAN | afwMath.MIN |\
            afwMath.MAX,sctrl)
        metrics['overscanMean'] = stats.getValue(afwMath.MEAN)
        metrics['overscanStdDev'] = stats.getValue(afwMath.STDEV)
        metrics['overscanMedian'] = stats.getValue(afwMath.MEDIAN)
        metrics['overscanMin'] = stats.getValue(afwMath.MIN)
        metrics['overscanMax'] = stats.getValue(afwMath.MAX)
        for k in metrics.keys():
            metadata.set(k, metrics[k])

    def interpolateDefectList(self, maskedImage, defectList, fwhm, fallbackValue=None):
        psf = self.createPsf(fwhm)
        if fallbackValue is None:
            fallbackValue = afwMath.makeStatistics(maskedImage.getImage(), afwMath.MEANCLIP).getValue()
        measAlg.interpolateOverDefects(maskedImage, psf, defectList, fallbackValue)
 
    def defectListFromFootprintList(self, fpList, growFootprints=1):
        defectList = measAlg.DefectListT()
        for fp in fpList:
            if growFootprints > 0:
                # if "True", growing requires a convolution
                # if "False", its faster
                fpGrow = afwDetection.growFootprint(fp, growFootprints, False)
            else:
                fpGrow = fp
            for bbox in afwDetection.footprintToBBoxList(fpGrow):
                defect = measAlg.Defect(bbox)
                defectList.push_back(defect)
        return defectList
   
    def maskPixelsFromDefectList(self, maskedImage, defectList, maskName='BAD'):
        # mask bad pixels
        mask = maskedImage.getMask()
        bitmask = mask.getPlaneBitMask(maskName)
        for defect in defectList:
            bbox = defect.getBBox()
            afwDetection.setMaskFromFootprint(mask, afwDetection.Footprint(bbox), bitmask)

    def getDefectListFromMask(self, maskedImage, maskName, growFootprints=1):
        mask = maskedImage.getMask()
        workmask = afwImage.MaskU(mask, True)
        workmask &= mask.getPlaneBitMask(maskName)
        thresh = afwDetection.Threshold(0.5)
        maskimg = afwImage.ImageU(workmask.getBBox(afwImage.PARENT))
        maskimg <<= workmask
        ds = afwDetection.makeFootprintSet(maskimg, thresh)
        fpList = ds.getFootprints()
        return self.defectListFromFootprintList(fpList, growFootprints)

    def makeThresholdMask(self, maskedImage, threshold, growFootprints=1, maskName = 'SAT'):
        if self.display:
            ds9.mtv(maskedImage, frame=0)

        # find saturated regions
        thresh = afwDetection.Threshold(threshold)
        ds = afwDetection.makeFootprintSet(maskedImage, thresh)
        fpList = ds.getFootprints()
        # set mask
        mask = maskedImage.getMask()
        bitmask = mask.getPlaneBitMask(maskName)
        if growFootprints > 0:
            for fp in fpList:
                fp = afwDetection.growFootprint(fp, growFootprints)
        afwDetection.setMaskFromFootprintList(mask, fpList, bitmask)

<<<<<<< HEAD
def biasCorrection(exposure, bias):

    mi  = exposure.getMaskedImage()
    bmi = bias.getMaskedImage()
    mi -= bmi

def darkCorrection(exposure, dark, expscaling, darkscaling):

    scale             = expscaling / darkscaling
    mi  = exposure.getMaskedImage()
    mi.scaledMinus(scale, dark.getMaskedImage())

def updateVariance(exposure):
    mi = exposure.getMaskedImage()
    var = afwImage.ImageF(mi.getImage(), True)
    amp = cameraGeom.cast_Amp(exposure.getDetector())
    ep = amp.getElectronicParams()
    gain = ep.getGain()
    var /= gain
    mi = afwImage.makeMaskedImage(mi.getImage(), mi.getMask(), var)
    exposure.setMaskedImage(mi)
    #stdev = afwMath.makeStatistics(mi, afwMath.STDEVCLIP).getValue()
    #varmean = afwMath.makeStatistics(var, afwMath.MEANCLIP).getValue()



def flatCorrection(exposure, flat, scalingtype, scaling = 1.0):
    displayFlattenedAmp = lsstDebug.Info(__name__).displayFlattenedAmp

    flatscaling = 1.0
    # Figure out scaling from the data
    if scalingtype == 'MEAN':
        flatscaling = afwMath.makeStatistics(flat.getMaskedImage().getImage(), afwMath.MEAN).getValue(afwMath.MEAN)
    elif scalingtype == 'MEDIAN':
        flatscaling = afwMath.makeStatistics(flat.getMaskedImage().getImage(), afwMath.MEDIAN).getValue(afwMath.MEDIAN)
    elif scalingtype == 'USER':
        flatscaling = scaling
    else:
        raise pexExcept.LsstException, '%s : %s not implemented' % ("flatCorrection", scalingtype)
    mi   = exposure.getMaskedImage()
    fmi  = flat.getMaskedImage()
    
    mi.scaledDivides(1./flatscaling, fmi)

    if displayFlattenedAmp:
        ds9.mtv(mi, title="Flattened")

def illuminationCorrection(exposure, illum, illumscaling):

    # common input test

    mi   = exposure.getMaskedImage()
    mi.scaledDivides(1./illumscaling, illum.getMaskedImage())



def trimNew(exposure, ampBBox, trimsec=None, trimsecKeyword='trimsec'):
    """
    This returns a new Exposure that is a subsection of the input exposure.

    NOTE : do we need to deal with the WCS in any way, shape, or form?
    """
    methodName = 'trimNew'

    # common input test

    metadata   = exposure.getMetadata()
=======
        return self.defectListFromFootprintList(fpList, growFootprints=0)
>>>>>>> 6fe0e8bd

    def interpolateFromMask(self, maskedImage, fwhm, growFootprints = 1, maskName = 'SAT'):
        defectList = self.getDefectListFromMask(maskedImage, maskName, growFootprints)
        if 'INTRP' not in maskedImage.getMask().getMaskPlaneDict().keys():
            maskedImage.getMask.addMaskPlane('INTRP')
        psf = self.createPsf(fwhm)
        measAlg.interpolateOverDefects(maskedImage, psf, defectList)


    def saturationCorrection(self, maskedImage, saturation, fwhm, growFootprints=1, interpolate = True, maskName = 'SAT'):
        defectList = self.makeThresholdMask(maskedImage, saturation, grwoFootprints=growFootprints, maskName=maskName)
        if interpolate:
            measAlg.interpolateOverDefects(maskedImage, self.createPsf(fwhm), defectList)
        if self.display:
            ds9.mtv(maskedImage, frame=0)


    def biasCorrection(self, maskedImage, biasMaskedImage):

        maskedImage -= biasMaskedImage

    def darkCorrection(self, maskedImage, darkMaskedImage, expscaling, darkscaling):

        scale = expscaling / darkscaling
        maskedImage.scaledMinus(scale, darkMaskedImage)

    def updateVariance(self, maskedImage, gain):
        var = maskedImage.getVariance()
        var <<= maskedImage.getImage()
        var /= gain

    def flatCorrection(self, maskedImage, flatMaskedImage, scalingtype, scaling = 1.0):
        flatscaling = 1.0
        # Figure out scaling from the data
        # I'm not sure we should be doing this here, but maybe
        if scalingtype == 'MEAN':
            flatscaling = afwMath.makeStatistics(flatMaskedImage.getImage(), afwMath.MEAN).getValue(afwMath.MEAN)
        elif scalingtype == 'MEDIAN':
            flatscaling = afwMath.makeStatistics(flatMaskedImage.getImage(), afwMath.MEDIAN).getValue(afwMath.MEDIAN)
        elif scalingtype == 'USER':
            flatscaling = scaling
        else:
            raise pexExcept.LsstException, '%s : %s not implemented' % ("flatCorrection", scalingtype)
        
        maskedImage.scaledDivides(1./flatscaling, flatMaskedImage)

        if self.display:
            ds9.mtv(maskedImage, title="Flattened")

    def illuminationCorrection(self, maskedImage, illumMaskedImage, illumscaling):

        # common input test

        maskedImage.scaledDivides(1./illumscaling, illumMaskedImage)



    def trimAmp(self, exposure, trimBbox=None):
        """
        This returns a new Exposure that is a subsection of the input exposure.

        NOTE : do we need to deal with the WCS in any way, shape, or form?
        """
        if trimBbox is not None:
            return exposureFactory(exposure, trimBbox, LOCAL)
        else:
            amp = cameraGeom.cast_Amp(exposure.getDetector())
            return exposureFactory(exposure, amp.getDiskDataSec(false), LOCAL)
        # n.b. what other changes are needed here?
        # e.g. wcs info, overscan, etc

    def overscanCorrection(self, maskedImage, overscanData, fittype='MEDIAN', polyorder=1, imageFactory=afwImage.ImageF):
        """
        """
        typemap = {afwImage.ImageU:numpy.uint16, afwImage.ImageI:numpy.int32, afwImage.ImageF:numpy.float32, afwImage.ImageD:numpy.float64}

        # what type of overscan modeling?
        offset = 0
        if fittype == 'MEAN':
            offset = afwMath.makeStatistics(overscanData, afwMath.MEAN).getValue(afwMath.MEAN)
            maskedImage -= offset
        elif fittype == 'MEDIAN':
            offset = afwMath.makeStatistics(overscanData, afwMath.MEDIAN).getValue(afwMath.MEDIAN)
            maskedImage -= offset
        elif fittype == 'POLY':
            biasArray = overscanData.getArray()
            #Assume we want to fit along the long axis
            aind = numpy.argmin(biasArray.shape)
            find = numpy.argmin(biasArray.shape)
            fitarr = numpy.median(biasArray, axis=aind)
            coeffs = numpy.polyfit(range(len(fitarr)), fitarr, deg=polyorder)
            offsets = numpy.polyval(coeffs, range(len(fitarr)))
            width, height = maskedImage.getDimensions()
            offarr = numpy.zeros((height, width), dtype = typemap[imageFactory])
            if aind == 1:
                for i in range(len(offsets)):
                    offarr[i] = offsets[i]
            elif aind == 0:
                offarr = offarr.T
                for i in range(len(offsets)):
                    offarr[i] = offsets[i]
                offarr = offarr.T
            else:
                raise pexExcept.LsstException, "Non-2D array returned from MaskedImage.getArray()"
            im = afwImage.makeImageFromArray(offarr)
            maskedImage -= im 
        else:
            raise pexExcept.LsstException, '%s : %s an invalid overscan type' % ("overscanCorrection", fittype)

    def fringeCorrection(self, maskedImage, fringe):

        raise pexExcept.LsstException, '%s not implemented' % ("ipIsr.fringCorrection")


    def pupilCorrection(self, maskedImage, pupil):

        raise pexExcept.LsstException, '%s not implemented' % (stageName)
'''
class Linearization(object):
    def __init__(self, linearityFile=None):
        if linearityFile is not None:
            self.readFile(linearityFile)
        else:
            self.makeLinearReplace()
    def getImageFactoryFromExposure(self, exposure):
        return exposure.getMaskedImage().getImage().Factory
    def apply(self, exposure):
        self.getImageFactoryFromExposure(exposure)
        if type is "LUT":
            imageData = exposure.getMaskedImage(). 
        mi = exposure.getMaskedImage()
        	
    def readFile(self, filename):
    def writeFile(self, filename):
    def makeLinearReplace(self):
        self.type = 
    def makeLinearMult(self):
'''<|MERGE_RESOLUTION|>--- conflicted
+++ resolved
@@ -173,77 +173,7 @@
                 fp = afwDetection.growFootprint(fp, growFootprints)
         afwDetection.setMaskFromFootprintList(mask, fpList, bitmask)
 
-<<<<<<< HEAD
-def biasCorrection(exposure, bias):
-
-    mi  = exposure.getMaskedImage()
-    bmi = bias.getMaskedImage()
-    mi -= bmi
-
-def darkCorrection(exposure, dark, expscaling, darkscaling):
-
-    scale             = expscaling / darkscaling
-    mi  = exposure.getMaskedImage()
-    mi.scaledMinus(scale, dark.getMaskedImage())
-
-def updateVariance(exposure):
-    mi = exposure.getMaskedImage()
-    var = afwImage.ImageF(mi.getImage(), True)
-    amp = cameraGeom.cast_Amp(exposure.getDetector())
-    ep = amp.getElectronicParams()
-    gain = ep.getGain()
-    var /= gain
-    mi = afwImage.makeMaskedImage(mi.getImage(), mi.getMask(), var)
-    exposure.setMaskedImage(mi)
-    #stdev = afwMath.makeStatistics(mi, afwMath.STDEVCLIP).getValue()
-    #varmean = afwMath.makeStatistics(var, afwMath.MEANCLIP).getValue()
-
-
-
-def flatCorrection(exposure, flat, scalingtype, scaling = 1.0):
-    displayFlattenedAmp = lsstDebug.Info(__name__).displayFlattenedAmp
-
-    flatscaling = 1.0
-    # Figure out scaling from the data
-    if scalingtype == 'MEAN':
-        flatscaling = afwMath.makeStatistics(flat.getMaskedImage().getImage(), afwMath.MEAN).getValue(afwMath.MEAN)
-    elif scalingtype == 'MEDIAN':
-        flatscaling = afwMath.makeStatistics(flat.getMaskedImage().getImage(), afwMath.MEDIAN).getValue(afwMath.MEDIAN)
-    elif scalingtype == 'USER':
-        flatscaling = scaling
-    else:
-        raise pexExcept.LsstException, '%s : %s not implemented' % ("flatCorrection", scalingtype)
-    mi   = exposure.getMaskedImage()
-    fmi  = flat.getMaskedImage()
-    
-    mi.scaledDivides(1./flatscaling, fmi)
-
-    if displayFlattenedAmp:
-        ds9.mtv(mi, title="Flattened")
-
-def illuminationCorrection(exposure, illum, illumscaling):
-
-    # common input test
-
-    mi   = exposure.getMaskedImage()
-    mi.scaledDivides(1./illumscaling, illum.getMaskedImage())
-
-
-
-def trimNew(exposure, ampBBox, trimsec=None, trimsecKeyword='trimsec'):
-    """
-    This returns a new Exposure that is a subsection of the input exposure.
-
-    NOTE : do we need to deal with the WCS in any way, shape, or form?
-    """
-    methodName = 'trimNew'
-
-    # common input test
-
-    metadata   = exposure.getMetadata()
-=======
         return self.defectListFromFootprintList(fpList, growFootprints=0)
->>>>>>> 6fe0e8bd
 
     def interpolateFromMask(self, maskedImage, fwhm, growFootprints = 1, maskName = 'SAT'):
         defectList = self.getDefectListFromMask(maskedImage, maskName, growFootprints)
