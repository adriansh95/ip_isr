--- conflicted
+++ resolved
@@ -197,13 +197,10 @@
         
         self.maskAndInterpNan(ccdExposure)
 
-<<<<<<< HEAD
-=======
         if self.config.doFringe and self.config.fringeAfterFlat:
             self.fringe.run(ccdExposure, sensorRef,
                             assembler=self.assembleCcd if self.config.doAssembleDetrends else None)
         
->>>>>>> aa219e6a
         ccdExposure.getCalib().setFluxMag0(self.config.fluxMag0T1 * ccdExposure.getCalib().getExptime())
 
         if self.config.doWrite:
